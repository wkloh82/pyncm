--- conflicted
+++ resolved
@@ -23,10 +23,5 @@
     return HASH.digest()        
 
 def HashHexDigest(text):
-<<<<<<< HEAD
     '''Digests 128 bit md5 hash,then digest it as a hexstring'''
-    return HexDigest(HashDigest(text))
-=======
-    #Digests 128 bit md5 hash,then digest it as a hexstring
-    return HexDigest( HashDigest(text) )
->>>>>>> 8e45dcf8
+    return HexDigest(HashDigest(text))