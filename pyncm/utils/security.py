# -*- coding: utf-8 -*-
# Miscellaneous implementations of some of  netease's security algorithms
import ctypes,math,json,urllib.parse
from time import time
from . import HashDigest,HexDigest,BASE64

# region secrets
WEAPI_WATCHMAN_PAD = 5
WEAPI_WATCHMAN_SBOX = 'LPc4uQNptC2A6y.R90DOBIroS+qnx/eb3FM8fW1UZG7VmwvksgjhaTKzlXdiYEHJ'
WEAPI_WATCHMAN_KEY = [31, 125, -12, 60, 32, 48]
WEAPI_WATCHMAN_SALT_1 = 'dAWsBhCqtOaNLLJ25hBzWbqWXwiK99Wd'
WEAPI_WATCHMAN_SALT_2 = 'WoeTpXnDDPhiAvsJUUIY3RdAo2PKaVwi'
WEAPI_WATCHMAN_DID = 'Eyj1ZVEWep5ERQEFFVMuN0xNxLvKykXT' 

WEAPI_ABROAD_SBOX = [82, 9, 106, -43, 48, 54, -91, 56, -65, 64, -93, -98, -127, -13, -41, -5, 124, -29, 57, -126, -101, 47, -1, -121, 52, -114, 67, 68, -60, -34, -23, -53, 84, 123, -108, 50, -90, -62, 35, 61, -18, 76, -107, 11, 66, -6, -61, 78, 8, 46, -95, 102, 40, -39, 36, -78, 118, 91, -94, 73, 109, -117, -47, 37, 114, -8, -10, 100, -122, 104, -104, 22, -44, -92, 92, -52, 93, 101, -74, -110, 108, 112, 72, 80, -3, -19, -71, -38, 94, 21, 70, 87, -89, -115, -99, -124, -112, -40, -85, 0, -116, -68, -45, 10, -9, -28, 88, 5, -72, -77, 69, 6, -48, 44, 30, -113, -54, 63, 15, 2, -63, -81, -67, 3, 1, 19, -118, 107, 58, -111, 17, 65, 79, 103, -36, -22, -105, -14, -49, -50, -16, -76, -26, 115, -106, -84, 116, 34, -25, -83, 53, -123, -30, -7, 55, -24, 28, 117, -33, 110, 71, -15, 26, 113, 29, 41, -59, -119, 111, -73, 98, 14, -86, 24, -66, 27, -4, 86, 62, 75, -58, -46, 121, 32, -102, -37, -64, -2, 120, -51, 90, -12, 31, -35, -88, 51, -120, 7, -57, 49, -79, 18, 16, 89, 39, -128, -20, 95, 96, 81, 127, -87, 25, -75, 74, 13, 45, -27, 122, -97, -109, -55, -100, -17, -96, -32, 59, 77, -82, 42, -11, -80, -56, -21, -69, 60, -125, 83, -103, 97, 23, 43, 4, 126, -70, 119, -42, 38, -31, 105, 20, 99, 85, 33, 12, 125]
WEAPI_ABROAD_KEY = 'fuck~#$%^&*(458' # ookay...
WEAPI_ABROAD_IV = ([ord(s) for s in WEAPI_ABROAD_KEY] * 5)[:64]
# `abroad` initalization vector, also acts as its key
# endregion

# region functions to mimic the defficiencies of JS bit operations
def jint(v):return ctypes.c_int(v).value
# Bit shifting only takes care of LS 5 bits
def jls(v,bs):
    return jint(v << (bs & 0x1F))
def jrs(v,bs):
    return jint(v >> (bs & 0x1F))
# some bitwise operations are only done on the least significant 32 bits
def jmask(v):
    return v & 0xFFFFFFFF    
def jxor(v1,v2): return jint( jmask(v1) ^ jmask(v2) )
# endregion

# region common practices
def string_to_charcodes(e):    
    # String to charcode array
    return [ord(char) for char in wm_encode(e)] if isinstance(e,str) else e
def char_to_hex(e):
    # Char to hexdecimal [00,FF] string
    c = "0123456789abcdef"
    return c[e >> 4 & 15] + c[e & 15]
def to_hex_string(e):
    # int array to hex string
    return ''.join([char_to_hex(a) for a in e])
def cast_to_signed(e):
    # casts any integer value to signed char
    if e < -128:
        return cast_to_signed(e + 256)
    if (e >= -128 and e <= 127):
        return e
    if (e > 127):
        return cast_to_signed(e - 256)  
def cast_to_multi_signed(b):
    # casts int32 to multiple signed chars
    return [cast_to_signed(b >> 24 & 255),cast_to_signed(b >> 16 & 255),cast_to_signed(b >> 8 & 255),cast_to_signed(b & 255)]
# endregion 

# region Watchman.js security
def wm_Hash(e):
    # MD5 hasher
    return HashDigest(e)
def wm_HexHash(e):
    # digests md5 hash to hex string
    return HexDigest(e)
def wm_encode(e):
    # encodeURIComponent() in watchman.js. not necessary though.
    return e
def wm_unescape(e):
    # since there's nothing escaped anyway...
    return e
def wm_xor_cipher_La(e):    
    # Simple XOR cipherer
    d = WEAPI_WATCHMAN_KEY
    e = string_to_charcodes(e)
    g = []
    for q in range(0,len(e)):         
        g.append(cast_to_signed(jxor(e[q],d[q % len(d)])))
        g[q] = cast_to_signed(-g[q])
    return to_hex_string(g)
def wm_pbox_ga(e, c, d, r, g):
    # p-box
    for h in range(0,g):d[r + h] = e[c + h]
def wm_hex_to_ints_hb(e):
    # Hexstring to integer array
    c = []
    for r in range(0,len(e),2):
        h = jls(int(e[r], 16),4)
        m = int(e[r + 1], 16)
        c.append(cast_to_signed(h + m))
    return c    
def wm_sbox_Qb(e, c, d=0, r=WEAPI_WATCHMAN_SBOX, g=WEAPI_WATCHMAN_PAD):
    # s-box
    h, m,g = 0,[],str(g)
    def push(*a):m.extend(a)
    if d == 1:
        d = e[c];
        h = 0;
        push(r[ d >> 2 & 63], r[(d << 4 & 48) + (h >> 4 & 15)], g, g)
    elif d == 2:
        d = e[c];
        h = e[c + 1];
        e = 0;
        push(r[d >> 2 & 63], r[(d << 4 & 48) + (h >> 4 & 15)], r[(h << 2 & 60) + (e >> 6 & 3)], g)
    elif d == 3:
        d = e[c];
        h = e[c + 1];
        e = e[c + 2];
        push(r[d >> 2 & 63], r[(d << 4 & 48) + (h >> 4 & 15)], r[(h << 2 & 60) + (e >> 6 & 3)], r[e & 63])
    else:
        return None
    return ''.join(m)
def wm_apply_sbox_Sb(e, c=[], d=WEAPI_WATCHMAN_PAD):
    # applies sbox to input e
    r = 3
    h = 0
    g = []
    while (h < len(e)):
        if (h + r <= len(e)):
            g.append(wm_sbox_Qb(e, h, r, c, d))
            h += r
        else:
            g.append(wm_sbox_Qb(e, h, len(e) - h, c, d));
            break
    return "".join(g)
def wm_map_string_Tb(a):
    return wm_apply_sbox_Sb(a,BASE64,'=')
def wm_generate_OTP_b():
    # Tokenzies current time
    e = int(time() * 1000) 
    c = math.floor(e / 4294967296)
    d = e % 4294967296
    e = cast_to_multi_signed(c)
    d = cast_to_multi_signed(d)
    c = [ 0 ] * 8    
    wm_pbox_ga(e, 0, c, 0, 4);
    wm_pbox_ga(d, 0, c, 4, 4);  
    d = [ 0 ] * 8 # should be random nums of [0-255] * 8
    e = [ 0 ] * 16
    for g in range(0,len(c) * 2):
        if (g % 2 == 0):
            f = int(g / 2)
            e[g] = e[g] | (d[f] & 16) >> 4 | (d[f] & 32) >> 3 | (d[f] & 64) >> 2 | (d[f] & 128) >> 1 | (c[f] & 16) >> 3 | (c[f] & 32) >> 2 | (c[f] & 64) >> 1 | (c[f] & 128) >> 0
        else:
            f = math.floor(g / 2)
            e[g] = e[g] | (d[f] & 1) << 0 | (d[f] & 2) << 1 | (d[f] & 4) << 2 | (d[f] & 8) << 3 | (c[f] & 1) << 1 | (c[f] & 2) << 2 | (c[f] & 4) << 3 | (c[f] & 8) << 4
        e[g] = cast_to_signed(e[g])
    c = to_hex_string(e)
    c = wm_HexHash(wm_Hash(wm_unescape(wm_encode(c + WEAPI_WATCHMAN_SALT_1))))
    c = wm_hex_to_ints_hb(c[:16])
    c = wm_map_string_Tb(c+e)
    return c
def wm_generate_config_chiper_bc(c,f=1,g=WEAPI_WATCHMAN_DID):
    # Generates checkToken pararmeter with current time-of-day as argument
    t = wm_unescape(wm_encode(str(f) + str(g) + str(c) + WEAPI_WATCHMAN_SALT_2))
    t = wm_Hash(t)
    return wm_xor_cipher_La(json.dumps({
        'r': f,      # config.va - should be 1 all the time
        'd': g,      # g || "",device ID
        'b': c,
        't': wm_map_string_Tb(t)
    }))
# endregion    

# region core.js security
def c_quote_int_as_hex(a):
    return '%' + '%'.join([char_to_hex(i) for i in a])
def c_signed_xor(v1,v2): return jxor(cast_to_signed(v1),cast_to_signed(v2))
def c_apply_sbox(src,map):        
    return [map[(i >> 4 & 15) * 16 + (i & 15)] for i in src]
def c_decrypt_abroad_message(hexstring):
    # Decrypts 'result' parameter when 'abroad' flag is true in responses
    source = wm_hex_to_ints_hb(hexstring)    
    result = []
    boxA = WEAPI_ABROAD_IV
    for i in range(0,len(source),64):
        box = source[i:i+64]
        boxB = c_apply_sbox(c_apply_sbox(box,WEAPI_ABROAD_SBOX),WEAPI_ABROAD_SBOX)
<<<<<<< HEAD
        boxC = [c_neg_xor(boxB[i],boxA[i]) for i in range(0,64)]    
        boxD = [normalize(boxC[i] + normalize(-boxA[i])) for i in range(0,64)]    
        boxE = [c_neg_xor(boxD[i],WEAPI_ABROAD_IV[i]) for i in range(0,64)]                
        boxA = source[i:i+64]
=======
        boxC = [c_signed_xor(boxB[i],boxA[i]) for i in range(0,64)]    
        boxD = [cast_to_signed(boxC[i] + cast_to_signed(-boxA[i])) for i in range(0,64)]    
        boxE = [c_signed_xor(boxD[i],WEAPI_ABROAD_IV[i]) for i in range(0,64)]                
        boxA = source[i:i+64] # S-box operation, getting ready for next one
>>>>>>> 8e45dcf8
        result += boxE    
    # last 4 bytes contains length, don't need them for now as we can just strip them away
    result = c_quote_int_as_hex(result[:-4])    
    result = urllib.parse.unquote(result).strip('\x00')  
    return result
# endregion<|MERGE_RESOLUTION|>--- conflicted
+++ resolved
@@ -175,17 +175,10 @@
     for i in range(0,len(source),64):
         box = source[i:i+64]
         boxB = c_apply_sbox(c_apply_sbox(box,WEAPI_ABROAD_SBOX),WEAPI_ABROAD_SBOX)
-<<<<<<< HEAD
-        boxC = [c_neg_xor(boxB[i],boxA[i]) for i in range(0,64)]    
-        boxD = [normalize(boxC[i] + normalize(-boxA[i])) for i in range(0,64)]    
-        boxE = [c_neg_xor(boxD[i],WEAPI_ABROAD_IV[i]) for i in range(0,64)]                
-        boxA = source[i:i+64]
-=======
         boxC = [c_signed_xor(boxB[i],boxA[i]) for i in range(0,64)]    
         boxD = [cast_to_signed(boxC[i] + cast_to_signed(-boxA[i])) for i in range(0,64)]    
         boxE = [c_signed_xor(boxD[i],WEAPI_ABROAD_IV[i]) for i in range(0,64)]                
         boxA = source[i:i+64] # S-box operation, getting ready for next one
->>>>>>> 8e45dcf8
         result += boxE    
     # last 4 bytes contains length, don't need them for now as we can just strip them away
     result = c_quote_int_as_hex(result[:-4])    
